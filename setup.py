--- conflicted
+++ resolved
@@ -12,10 +12,7 @@
         "g2p-en",
         "jamo==0.4.1",  # For kss
         "numpy<=1.21.3",
-<<<<<<< HEAD
-=======
         "espnet_tts_frontend" # required for TTS preprocess.
->>>>>>> a2921fc2
     ],
     "test": [
         "torch>=1.11.0",
