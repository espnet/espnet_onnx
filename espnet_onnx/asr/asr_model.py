from typing import Union
from typing import List
from typing import Tuple
from typing import Optional
from pathlib import Path
from typeguard import check_argument_types
import warnings

import os
import logging
import numpy as np
import librosa
import glob
import onnxruntime

from espnet_onnx.asr.model.encoder import get_encoder
from espnet_onnx.asr.model.decoder import get_decoder
from espnet_onnx.asr.model.lm.seqrnn_lm import SequentialRNNLM
from espnet_onnx.asr.model.lm.transformer_lm import TransformerLM
from espnet_onnx.asr.scorer.ctc_prefix_scorer import CTCPrefixScorer
from espnet_onnx.asr.scorer.length_bonus import LengthBonus
from espnet_onnx.asr.scorer.interface import BatchScorerInterface
from espnet_onnx.asr.beam_search.hyps import Hypothesis
from espnet_onnx.asr.beam_search.beam_search import BeamSearch
from espnet_onnx.asr.beam_search.batch_beam_search import BatchBeamSearch
from espnet_onnx.asr.postprocess.build_tokenizer import build_tokenizer
from espnet_onnx.asr.postprocess.token_id_converter import TokenIDConverter

from espnet_onnx.utils.config import get_config
from espnet_onnx.utils.config import get_tag_config


class Speech2Text:
    def __init__(self,
                 tag_name: str = None,
                 model_dir: Union[Path, str] = None,
                 providers: List[str] = ['CPUExecutionProvider'],
                 use_quantized: bool = False,
                 ):
        """Wrapper class for espnet2.asr.bin.asr_infer.Speech2Text

        Args:
            tag_name (str, optional): Key to specify the model. This `tag_name` should be listed in the `tag_config.yaml`, which is located in the `${HOME}/.cache/espnet_onnx`.
                Defaults to None.
            model_dir (Union[Path, str], optional): Path to the directory where onnx models are stored. This can be used instead of the `tag_name`. Defaults to None.
            providers (List[str], optional): Providers of the onnxruntime. Defaults to ['CPUExecutionProvider'].
            use_quantized (bool, optional): Flag to use the quantized model. If True, all models are quantized model. Defaults to False.

        """
        assert check_argument_types()
        if tag_name is None and model_dir is None:
            raise ValueError('tag_name or model_dir should be defined.')

        if tag_name is not None:
            tag_config = get_tag_config()
            if tag_name not in tag_config.keys():
                raise RuntimeError(f'Model path for tag_name "{tag_name}" is not set on tag_config.yaml.'
                                   + 'You have to export to onnx format with `espnet_onnx.export.asr.export_asr.ModelExport`,'
                                   + 'or have to set exported model path in tag_config.yaml.')
            model_dir = tag_config[tag_name]
        
        # check onnxruntime version and providers
        self.check_ort_version(providers)

        # check onnxruntime version and providers
        self._check_ort_version(providers)

        # 1. Build asr model
        config_file = glob.glob(os.path.join(model_dir, 'config.*'))[0]
        config = get_config(config_file)

        # check if model is exported for streaming.
        if config.encoder.enc_type == 'ContextualXformerEncoder':
            raise RuntimeError(
                'Onnx model is built for streaming. Use StreamingSpeech2Text instead.')

        if use_quantized and 'quantized_model_path' not in config.encoder.keys():
            # check if quantized model config is defined.
            raise RuntimeError(
                'Configuration for quantized model is not defined.')

        # 2.
        self.encoder = get_encoder(config.encoder, providers, use_quantized)
<<<<<<< HEAD
        decoder = get_decoder(
            config.decoder, config.transducer, providers, use_quantized)
        ctc = CTCPrefixScorer(config.ctc, config.token.eos,
                              providers, use_quantized)
=======
        decoder = get_decoder(config.decoder, config.transducer, providers, use_quantized)
        ctc = CTCPrefixScorer(config.ctc, config.token.eos, providers, use_quantized)
>>>>>>> 511a22b0

        scorers = {}
        scorers.update(
            decoder=decoder,
            ctc=ctc,
            length_bonus=LengthBonus(len(config.token.list))
        )

        # 2. Build lm model
        if config.lm.use_lm:
            if config.lm.lm_type == 'SequentialRNNLM':
                scorers.update(
                    lm=SequentialRNNLM(config.lm, use_quantized, providers)
                )
            elif config.lm.lm_type == 'TransformerLM':
                scorers.update(
                    lm=TransformerLM(config.lm, use_quantized, providers)
                )

        # 3. Build ngram model
        # Currently not supported.
        # if config.ngram.use_ngram:
        #     if config.ngram.scorer_type == 'full':
        #         scorers.update(
        #             ngram=NgramFullScorer(
        #                 config.ngram.ngram_file,
        #                 config.token.list
        #             )
        #         )
        #     else:
        #         scorers.update(
        #             ngram=NgramPartialScorer(
        #                 config.ngram.ngram_file,
        #                 config.token.list
        #             )
        #         )

        # 4. Build beam search object
        weights = dict(
            decoder=config.weights.decoder,
            ctc=config.weights.ctc,
            lm=config.weights.lm,
            length_bonus=config.weights.length_bonus,
        )
        if config.transducer.use_transducer_decoder:
            # self.beam_search = BSTransducer(
            #     config.beam_search,
            #     config.transducer,
            #     config.token,
            #     decoder=decoder,
            #     # lm=scorers["lm"] if "lm" in scorers else None,
            #     weights=weights
            # )
            raise ValueError('Transducer is currently not supported.')
        else:
            self.beam_search = BeamSearch(
                config.beam_search,
                config.token,
                scorers=scorers,
                weights=weights,
            )

        non_batch = [
            k
            for k, v in self.beam_search.full_scorers.items()
            if not isinstance(v, BatchScorerInterface)
        ]
        if len(non_batch) == 0:
            self.beam_search.__class__ = BatchBeamSearch
            logging.info("BatchBeamSearch implementation is selected.")
        else:
            logging.warning(
                f"As non-batch scorers {non_batch} are found, "
                f"fall back to non-batch implementation."
            )

        # 5. Build text converter
        if config.tokenizer.token_type is None:
            self.tokenizer = None
        elif config.tokenizer.token_type == 'bpe':
            self.tokenizer = build_tokenizer(
                'bpe', config.tokenizer.bpemodel)
        else:
            self.tokenizer = build_tokenizer(
                token_type=config.tokenizer.token_type)

        self.converter = TokenIDConverter(token_list=config.token.list)
        self.config = config

    def __call__(self, speech: np.ndarray) -> List[
        Tuple[
            Optional[str],
            List[str],
            List[int],
            Union[Hypothesis],
        ]
    ]:
        """Inference
        
        Args:
            data: Input speech data
            
        Returns:
            text, token, token_int, hyp
            
        """
        assert check_argument_types()

        # check dtype
        if speech.dtype != np.float32:
            speech = speech.astype(np.float32)

        # data: (Nsamples,) -> (1, Nsamples)
        speech = speech[np.newaxis, :]
        # lengths: (1,)
        lengths = np.array([speech.shape[1]]).astype(np.int64)

        # b. Forward Encoder
        enc, _ = self.encoder(speech=speech, speech_length=lengths)
        if isinstance(enc, tuple):
            enc = enc[0]
        assert len(enc) == 1, len(enc)

        nbest_hyps = self.beam_search(enc[0])[:1]

        results = []
        for hyp in nbest_hyps:
            # remove sos/eos and get results
            last_pos = -1
            if isinstance(hyp.yseq, list):
                token_int = hyp.yseq[1:last_pos].astype(np.int64)
            else:
                token_int = hyp.yseq[1:last_pos].astype(np.int64).tolist()

            # remove blank symbol id, which is assumed to be 0
            token_int = list(filter(lambda x: x != 0, token_int))

            # Change integer-ids to tokens
            token = self.converter.ids2tokens(token_int)
            # since I add 'blank' before sos for onnx computing
            token = token[1:]

            if self.tokenizer is not None:
                text = self.tokenizer.tokens2text(token)
            else:
                text = None
            results.append((text, token, token_int, hyp))

        return results

<<<<<<< HEAD
    def _check_ort_version(self, providers: List[str]):
        # check cpu
        if onnxruntime.get_device() == 'CPU' and 'CPUExecutionProvider' not in providers:
            raise RuntimeError(
                'If you want to use GPU, then follow `How to use GPU on espnet_onnx` chapter in readme to install onnxruntime-gpu.')

        # check GPU
        if onnxruntime.get_device() == 'GPU' and providers == ['CPUExecutionProvider']:
            warnings.warn(
                'Inference will be executed on the CPU. Please provide gpu providers. Read `How to use GPU on espnet_onnx` in readme in detail.')

        logging.info(f'Providers [{" ,".join(providers)}] detected.')
=======
    def check_ort_version(self, providers: List[str]):
        # check cpu
        if onnxruntime.get_device() == 'CPU' and 'CPUExecutionProvider' not in providers:
            raise RuntimeError('If you want to use GPU, then follow `How to use GPU on espnet_onnx` chapter in readme to install onnxruntime-gpu.')
        
        # check GPU
        if onnxruntime.get_device() == 'GPU' and providers == ['CPUExecutionProvider']:
            warnings.warn('Inference will be executed on the CPU. Please provide gpu providers. Read `How to use GPU on espnet_onnx` in readme in detail.')
        
        logging.info(f'Providers [{" ,".join(providers)}] detected.')
        
        
        
        
>>>>>>> 511a22b0
<|MERGE_RESOLUTION|>--- conflicted
+++ resolved
@@ -81,15 +81,10 @@
 
         # 2.
         self.encoder = get_encoder(config.encoder, providers, use_quantized)
-<<<<<<< HEAD
         decoder = get_decoder(
             config.decoder, config.transducer, providers, use_quantized)
         ctc = CTCPrefixScorer(config.ctc, config.token.eos,
                               providers, use_quantized)
-=======
-        decoder = get_decoder(config.decoder, config.transducer, providers, use_quantized)
-        ctc = CTCPrefixScorer(config.ctc, config.token.eos, providers, use_quantized)
->>>>>>> 511a22b0
 
         scorers = {}
         scorers.update(
@@ -240,7 +235,6 @@
 
         return results
 
-<<<<<<< HEAD
     def _check_ort_version(self, providers: List[str]):
         # check cpu
         if onnxruntime.get_device() == 'CPU' and 'CPUExecutionProvider' not in providers:
@@ -252,20 +246,4 @@
             warnings.warn(
                 'Inference will be executed on the CPU. Please provide gpu providers. Read `How to use GPU on espnet_onnx` in readme in detail.')
 
-        logging.info(f'Providers [{" ,".join(providers)}] detected.')
-=======
-    def check_ort_version(self, providers: List[str]):
-        # check cpu
-        if onnxruntime.get_device() == 'CPU' and 'CPUExecutionProvider' not in providers:
-            raise RuntimeError('If you want to use GPU, then follow `How to use GPU on espnet_onnx` chapter in readme to install onnxruntime-gpu.')
-        
-        # check GPU
-        if onnxruntime.get_device() == 'GPU' and providers == ['CPUExecutionProvider']:
-            warnings.warn('Inference will be executed on the CPU. Please provide gpu providers. Read `How to use GPU on espnet_onnx` in readme in detail.')
-        
-        logging.info(f'Providers [{" ,".join(providers)}] detected.')
-        
-        
-        
-        
->>>>>>> 511a22b0
+        logging.info(f'Providers [{" ,".join(providers)}] detected.')