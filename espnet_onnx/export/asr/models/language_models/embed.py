#!/usr/bin/env python3
# -*- coding: utf-8 -*-
# Copyright 2019 Shigeki Karita
#  Apache 2.0  (http://www.apache.org/licenses/LICENSE-2.0)
# Modified by Masao-Someki
"""Positional Encoding Module."""

import math
import torch
import torch.nn as nn

from espnet.nets.pytorch_backend.transformer.subsampling import Conv2dSubsampling
from espnet.nets.pytorch_backend.transformer.subsampling import Conv2dSubsampling2
from espnet.nets.pytorch_backend.transformer.subsampling import Conv2dSubsampling6
from espnet.nets.pytorch_backend.transformer.subsampling import Conv2dSubsampling8
from espnet.nets.pytorch_backend.transformer.subsampling_without_posenc import Conv2dSubsamplingWOPosEnc
from espnet.nets.pytorch_backend.transformer.embedding import (
    PositionalEncoding,
    ScaledPositionalEncoding,
    RelPositionalEncoding,
    LegacyRelPositionalEncoding,
    StreamPositionalEncoding,
)

from .subsampling import (
    OnnxConv2dSubsampling,
    OnnxConv2dSubsampling2,
    OnnxConv2dSubsampling6,
    OnnxConv2dSubsampling8
)

def get_pos_emb(pos_emb, max_seq_len=512, use_cache=True):
    if isinstance(pos_emb, LegacyRelPositionalEncoding):
        return OnnxLegacyRelPositionalEncoding(pos_emb, max_seq_len, use_cache)
    elif isinstance(pos_emb, ScaledPositionalEncoding):
        return OnnxScaledPositionalEncoding(pos_emb, max_seq_len, use_cache)
    elif isinstance(pos_emb, RelPositionalEncoding):
        return OnnxRelPositionalEncoding(pos_emb, max_seq_len, use_cache)
    elif isinstance(pos_emb, PositionalEncoding):
        return OnnxPositionalEncoding(pos_emb, max_seq_len, use_cache)
    elif isinstance(pos_emb, StreamPositionalEncoding):
        return OnnxStreamPositionalEncoding(pos_emb, max_seq_len, use_cache)
    elif (isinstance(pos_emb, nn.Sequential) and len(pos_emb) == 0) \
        or (isinstance(pos_emb, Conv2dSubsamplingWOPosEnc)):
        return pos_emb
    else:
        raise ValueError('Embedding model is not supported.')


class Embedding(nn.Module):
    def __init__(self, model, max_seq_len=512, use_cache=True):
        super().__init__()
        self.model = model
        if not isinstance(model, nn.Embedding):
<<<<<<< HEAD
            if isinstance(model, Conv2dSubsampling):
                self.model = OnnxConv2dSubsampling(model)
                self.model.out[-1] = get_pos_emb(model.out[-1], max_seq_len)
            elif isinstance(model, Conv2dSubsampling2):
                self.model = OnnxConv2dSubsampling2(model)
                self.model.out[-1] = get_pos_emb(model.out[-1], max_seq_len)
            elif isinstance(model, Conv2dSubsampling6):
                self.model = OnnxConv2dSubsampling6(model)
                self.model.out[-1] = get_pos_emb(model.out[-1], max_seq_len)
            elif isinstance(model, Conv2dSubsampling8):
                self.model = OnnxConv2dSubsampling8(model)
                self.model.out[-1] = get_pos_emb(model.out[-1], max_seq_len)
=======
            if (
                isinstance(model, Conv2dSubsampling)
                or isinstance(model, Conv2dSubsampling2)
                or isinstance(model, Conv2dSubsampling6)
                or isinstance(model, Conv2dSubsampling8)
            ):
                self.model.out[-1] = get_pos_emb(model.out[-1], max_seq_len, use_cache)
>>>>>>> eff83a49
            else:
                self.model[-1] = get_pos_emb(model[-1], max_seq_len, use_cache)

    def forward(self, x, mask=None):
        if mask is None:
            return self.model(x)
        else:
            return self.model(x, mask)


def _pre_hook(
    state_dict,
    prefix,
    local_metadata,
    strict,
    missing_keys,
    unexpected_keys,
    error_msgs,
):
    """Perform pre-hook in load_state_dict for backward compatibility.

    Note:
        We saved self.pe until v.0.5.2 but we have omitted it later.
        Therefore, we remove the item "pe" from `state_dict` for backward compatibility.

    """
    k = prefix + "pe"
    if k in state_dict:
        state_dict.pop(k)


class OnnxPositionalEncoding(torch.nn.Module):
    """Positional encoding.

    Args:
        d_model (int): Embedding dimension.
        dropout_rate (float): Dropout rate.
        max_seq_len (int): Maximum input length.
        reverse (bool): Whether to reverse the input position. Only for
        the class LegacyRelPositionalEncoding. We remove it in the current
        class RelPositionalEncoding.
    """

    def __init__(self, model, max_seq_len=512, reverse=False, use_cache=True):
        """Construct an PositionalEncoding object."""
        super(OnnxPositionalEncoding, self).__init__()
        self.d_model = model.d_model
        self.reverse = model.reverse
        self.xscale = math.sqrt(self.d_model)
        self._register_load_state_dict_pre_hook(_pre_hook)
        self.pe = None
        self.use_cache = use_cache
        if self.use_cache:
            self.extend_pe(torch.tensor(0.0).expand(1, max_seq_len))
        else:
            self.div_term = torch.exp(
                torch.arange(0, self.d_model, 2, dtype=torch.float32)
                * -(math.log(10000.0) / self.d_model)
            )

    def extend_pe(self, x):
        """Reset the positional encodings."""
        if self.pe is not None and self.pe.size(1) >= x.size(1):
            if self.pe.dtype != x.dtype or self.pe.device != x.device:
                self.pe = self.pe.to(dtype=x.dtype, device=x.device)
            return
        pe = torch.zeros(x.size(1), self.d_model)
        if self.reverse:
            position = torch.arange(
                x.size(1) - 1, -1, -1.0, dtype=torch.float32
            ).unsqueeze(1)
        else:
            position = torch.arange(
                0, x.size(1), dtype=torch.float32).unsqueeze(1)
        div_term = torch.exp(
            torch.arange(0, self.d_model, 2, dtype=torch.float32)
            * -(math.log(10000.0) / self.d_model)
        )
        pe[:, 0::2] = torch.sin(position * div_term)
        pe[:, 1::2] = torch.cos(position * div_term)
        self.pe = pe.unsqueeze(0)
    
    def _add_pe(self, x):
        """Computes positional encoding"""
        if self.reverse:
            position = torch.arange(
                x.size(1) - 1, -1, -1.0, dtype=torch.float32
            ).unsqueeze(1)
        else:
            position = torch.arange(
                0, x.size(1), dtype=torch.float32).unsqueeze(1)
        
        x = x * self.xscale
        x[:, :, 0::2] += torch.sin(position * self.div_term)
        x[:, :, 1::2] += torch.cos(position * self.div_term)
        return x

    def forward(self, x: torch.Tensor):
        """Add positional encoding.

        Args:
            x (torch.Tensor): Input tensor (batch, time, `*`).

        Returns:
            torch.Tensor: Encoded tensor (batch, time, `*`).
        """
        if self.use_cache:
            x = x * self.xscale + self.pe[:, : x.size(1)]
        else:
            x = self._add_pe(x)
        return x


class OnnxScaledPositionalEncoding(OnnxPositionalEncoding):
    """Scaled positional encoding module.

    See Sec. 3.2  https://arxiv.org/abs/1809.08895

    Args:
        d_model (int): Embedding dimension.
        dropout_rate (float): Dropout rate.
        max_seq_len (int): Maximum input length.

    """
    def __init__(self, model, max_seq_len=512, use_cache=True):
        """Initialize class."""
        super().__init__(model, max_seq_len, use_cache=use_cache)
        self.alpha = torch.nn.Parameter(torch.tensor(1.0))

    def reset_parameters(self):
        """Reset parameters."""
        self.alpha.data = torch.tensor(1.0)
    
    def _add_pe(self, x):
        """Computes positional encoding"""
        if self.reverse:
            position = torch.arange(
                x.size(1) - 1, -1, -1.0, dtype=torch.float32
            ).unsqueeze(1)
        else:
            position = torch.arange(
                0, x.size(1), dtype=torch.float32).unsqueeze(1)
        
        x = x * self.alpha
        x[:, :, 0::2] += torch.sin(position * self.div_term)
        x[:, :, 1::2] += torch.cos(position * self.div_term)
        return x

    def forward(self, x):
        """Add positional encoding.

        Args:
            x (torch.Tensor): Input tensor (batch, time, `*`).

        Returns:
            torch.Tensor: Encoded tensor (batch, time, `*`).

        """
        if self.use_cache:
            x = x + self.alpha * self.pe[:, : x.size(1)]
        else:
            x = self._add_pe(x)
        return x


class OnnxLegacyRelPositionalEncoding(OnnxPositionalEncoding):
    """Relative positional encoding module (old version).

    Details can be found in https://github.com/espnet/espnet/pull/2816.

    See : Appendix B in https://arxiv.org/abs/1901.02860

    Args:
        d_model (int): Embedding dimension.
        dropout_rate (float): Dropout rate.
        max_seq_len (int): Maximum input length.

    """

    def __init__(self, model, max_seq_len=512, use_cache=True):
        """Initialize class."""
        super().__init__(
            model, max_seq_len,
            reverse=True,
            use_cache=use_cache
        )
    
    def _get_pe(self, x):
        """Computes positional encoding"""
        if self.reverse:
            position = torch.arange(
                x.size(1) - 1, -1, -1.0, dtype=torch.float32
            ).unsqueeze(1)
        else:
            position = torch.arange(
                0, x.size(1), dtype=torch.float32).unsqueeze(1)
        
        pe = torch.zeros(x.shape)
        pe[:, :, 0::2] += torch.sin(position * self.div_term)
        pe[:, :, 1::2] += torch.cos(position * self.div_term)
        return pe

    def forward(self, x, use_cache=True):
        """Compute positional encoding.

        Args:
            x (torch.Tensor): Input tensor (batch, time, `*`).

        Returns:
            torch.Tensor: Encoded tensor (batch, time, `*`).
            torch.Tensor: Positional embedding tensor (1, time, `*`).

        """
        x = x * self.xscale
        if self.use_cache:
            pos_emb = self.pe[:, : x.size(1)]
        else:
            pos_emb = self._get_pe(x)
        return x, pos_emb


class OnnxRelPositionalEncoding(torch.nn.Module):
    """Relative positional encoding module (new implementation).

    Details can be found in https://github.com/espnet/espnet/pull/2816.

    See : Appendix B in https://arxiv.org/abs/1901.02860

    Args:
        d_model (int): Embedding dimension.
        dropout_rate (float): Dropout rate.
        max_seq_len (int): Maximum input length.

    """

    def __init__(self, model, max_seq_len=512, use_cache=True):
        """Construct an PositionalEncoding object."""
        super(OnnxRelPositionalEncoding, self).__init__()
        self.d_model = model.d_model
        self.xscale = math.sqrt(self.d_model)
        self.pe = None
        self.use_cache = use_cache
        if self.use_cache:
            self.extend_pe(torch.tensor(0.0).expand(1, max_seq_len))
        else:
            self.div_term = torch.exp(
                torch.arange(0, self.d_model, 2, dtype=torch.float32)
                * -(math.log(10000.0) / self.d_model)
            )

    def extend_pe(self, x):
        """Reset the positional encodings."""
        if self.pe is not None and self.pe.size(1) >= x.size(1) * 2 - 1:
            # self.pe contains both positive and negative parts
            # the length of self.pe is 2 * input_len - 1
            if self.pe.dtype != x.dtype or self.pe.device != x.device:
                self.pe = self.pe.to(dtype=x.dtype, device=x.device)
            return
        # Suppose `i` means to the position of query vecotr and `j` means the
        # position of key vector. We use position relative positions when keys
        # are to the left (i>j) and negative relative positions otherwise (i<j).
        pe_positive = torch.zeros(x.size(1), self.d_model)
        pe_negative = torch.zeros(x.size(1), self.d_model)
        position = torch.arange(0, x.size(1), dtype=torch.float32).unsqueeze(1)
        div_term = torch.exp(
            torch.arange(0, self.d_model, 2, dtype=torch.float32)
            * -(math.log(10000.0) / self.d_model)
        )
        pe_positive[:, 0::2] = torch.sin(position * div_term)
        pe_positive[:, 1::2] = torch.cos(position * div_term)
        pe_negative[:, 0::2] = torch.sin(-1 * position * div_term)
        pe_negative[:, 1::2] = torch.cos(-1 * position * div_term)

        # Reserve the order of positive indices and concat both positive and
        # negative indices. This is used to support the shifting trick
        # as in https://arxiv.org/abs/1901.02860
        pe_positive = torch.flip(pe_positive, [0]).unsqueeze(0)
        pe_negative = pe_negative[1:].unsqueeze(0)
        pe = torch.cat([pe_positive, pe_negative], dim=1)
        self.pe = pe.to(device=x.device, dtype=x.dtype)
    
    def _get_pe(self, x):
        pe_positive = torch.zeros(x.size(1), self.d_model)
        pe_negative = torch.zeros(x.size(1), self.d_model)
        theta = torch.arange(0, x.size(1), dtype=torch.float32).unsqueeze(1) * self.div_term
        pe_positive[:, 0::2] = torch.sin(theta)
        pe_positive[:, 1::2] = torch.cos(theta)
        pe_negative[:, 0::2] = -1 * torch.sin(theta)
        pe_negative[:, 1::2] = torch.cos(theta)

        # Reserve the order of positive indices and concat both positive and
        # negative indices. This is used to support the shifting trick
        # as in https://arxiv.org/abs/1901.02860
        pe_positive = torch.flip(pe_positive, [0]).unsqueeze(0)
        pe_negative = pe_negative[1:].unsqueeze(0)
        return torch.cat([pe_positive, pe_negative], dim=1)

    def forward(self, x: torch.Tensor, use_cache=True):
        """Add positional encoding.

        Args:
            x (torch.Tensor): Input tensor (batch, time, `*`).

        Returns:
            torch.Tensor: Encoded tensor (batch, time, `*`).

        """
        x = x * self.xscale
        if self.use_cache:
            pos_emb = self.pe[
                :,
                self.pe.size(1) // 2 - x.size(1) + 1: self.pe.size(1) // 2 + x.size(1),
            ]
        else:
            pos_emb = self._get_pe(x)
        return x, pos_emb


class OnnxStreamPositionalEncoding(torch.nn.Module):
    """Streaming Positional encoding.

    """
    def __init__(self, model, max_seq_len=5000, use_cache=True):
        """Construct an PositionalEncoding object."""
        super(StreamPositionalEncoding, self).__init__()
        self.use_cache = use_cache
        self.d_model = model.d_model
        self.xscale = model.xscale
        self.pe = None
        self.use_cache = use_cache
        if self.use_cache:
            tmp = torch.tensor(0.0).expand(1, max_seq_len)
            self.extend_pe(tmp.size(1), tmp.device, tmp.dtype)
        else:
            self.div_term = torch.exp(
                torch.arange(0, self.d_model, 2, dtype=torch.float32)
                * -(math.log(10000.0) / self.d_model)
            )
        self._register_load_state_dict_pre_hook(_pre_hook)

    def extend_pe(self, length, device, dtype):
        """Reset the positional encodings."""
        pe = torch.zeros(length, self.d_model)
        position = torch.arange(0, length, dtype=torch.float32).unsqueeze(1)
        div_term = torch.exp(
            torch.arange(0, self.d_model, 2, dtype=torch.float32)
            * -(math.log(10000.0) / self.d_model)
        )
        pe[:, 0::2] = torch.sin(position * div_term)
        pe[:, 1::2] = torch.cos(position * div_term)
        self.pe = pe.unsqueeze(0)
    
    def _add_pe(self, x, start_idx):
        position = torch.arange(start_idx, x.size(1), dtype=torch.float32).unsqueeze(1)
        x = x * self.xscale
        x[:, :, 0::2] += torch.sin(position * self.div_term)
        x[:, :, 1::2] += torch.cos(position * self.div_term)
        return x

    def forward(self, x: torch.Tensor, start_idx: int = 0, use_cache=True):
        """Add positional encoding.

        Args:
            x (torch.Tensor): Input tensor (batch, time, `*`).

        Returns:
            torch.Tensor: Encoded tensor (batch, time, `*`).

        """
        if self.use_cache:
            return x * self.xscale + self.pe[:, start_idx : start_idx + x.size(1)]
        else:
            return self._add_pe(x, start_idx)<|MERGE_RESOLUTION|>--- conflicted
+++ resolved
@@ -52,20 +52,6 @@
         super().__init__()
         self.model = model
         if not isinstance(model, nn.Embedding):
-<<<<<<< HEAD
-            if isinstance(model, Conv2dSubsampling):
-                self.model = OnnxConv2dSubsampling(model)
-                self.model.out[-1] = get_pos_emb(model.out[-1], max_seq_len)
-            elif isinstance(model, Conv2dSubsampling2):
-                self.model = OnnxConv2dSubsampling2(model)
-                self.model.out[-1] = get_pos_emb(model.out[-1], max_seq_len)
-            elif isinstance(model, Conv2dSubsampling6):
-                self.model = OnnxConv2dSubsampling6(model)
-                self.model.out[-1] = get_pos_emb(model.out[-1], max_seq_len)
-            elif isinstance(model, Conv2dSubsampling8):
-                self.model = OnnxConv2dSubsampling8(model)
-                self.model.out[-1] = get_pos_emb(model.out[-1], max_seq_len)
-=======
             if (
                 isinstance(model, Conv2dSubsampling)
                 or isinstance(model, Conv2dSubsampling2)
@@ -73,7 +59,6 @@
                 or isinstance(model, Conv2dSubsampling8)
             ):
                 self.model.out[-1] = get_pos_emb(model.out[-1], max_seq_len, use_cache)
->>>>>>> eff83a49
             else:
                 self.model[-1] = get_pos_emb(model[-1], max_seq_len, use_cache)
 
