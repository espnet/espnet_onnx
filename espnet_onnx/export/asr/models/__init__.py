from .ctc import CTC
from .joint_network import JointNetwork

# encoder
from espnet2.asr.encoder.rnn_encoder import RNNEncoder as espnetRNNEncoder
from espnet2.asr.encoder.vgg_rnn_encoder import VGGRNNEncoder as espnetVGGRNNEncoder
from espnet2.asr.encoder.contextual_block_transformer_encoder import ContextualBlockTransformerEncoder as espnetContextualTransformer
from espnet2.asr.encoder.contextual_block_conformer_encoder import ContextualBlockConformerEncoder as espnetContextualConformer
from espnet2.asr.encoder.transformer_encoder import TransformerEncoder as espnetTransformerEncoder
from espnet2.asr.encoder.conformer_encoder import ConformerEncoder as espnetConformerEncoder
from .encoders.rnn import RNNEncoder
from .encoders.transformer import TransformerEncoder
from .encoders.conformer import ConformerEncoder
from .encoders.contextual_block_xformer import ContextualBlockXformerEncoder

# decoder
from espnet2.asr.decoder.rnn_decoder import RNNDecoder as espnetRNNDecoder
from espnet2.asr.decoder.transformer_decoder import TransformerDecoder as espnetTransformerDecoder
from espnet2.asr.transducer.transducer_decoder import TransducerDecoder as espnetTransducerDecoder
from .decoders.rnn import (
    RNNDecoder,
    PreDecoder
)
from .decoders.xformer import XformerDecoder
from .decoders.transducer import TransducerDecoder

# lm
from espnet2.lm.seq_rnn_lm import SequentialRNNLM as espnetSequentialRNNLM
from espnet2.lm.transformer_lm import TransformerLM as espnetTransformerLM
from .language_models.seq_rnn import SequentialRNNLM
from .language_models.transformer import TransformerLM

# frontend
from espnet2.asr.frontend.s3prl import S3prlFrontend as espnetS3PRLModel
from .frontends.s3prl import S3PRLModel


def get_encoder(model, frontend, preencoder, export_config):
    if isinstance(model, espnetRNNEncoder) or isinstance(model, espnetVGGRNNEncoder):
<<<<<<< HEAD
        return RNNEncoder(model, preencoder, **export_config)
=======
        return RNNEncoder(model, frontend, preencoder, **export_config)
>>>>>>> eb93c762
    elif isinstance(model, espnetContextualTransformer) or isinstance(model, espnetContextualConformer):
        return ContextualBlockXformerEncoder(model, preencoder, **export_config)
    elif isinstance(model, espnetTransformerEncoder):
        return TransformerEncoder(model, frontend, preencoder, **export_config)
    elif isinstance(model, espnetConformerEncoder):
        return ConformerEncoder(model, frontend, preencoder, **export_config)


def get_decoder(model, export_config):
    if isinstance(model, espnetRNNDecoder):
        return RNNDecoder(model, **export_config)
    elif isinstance(model, espnetTransducerDecoder):
        return TransducerDecoder(model, **export_config)
    else:
        return XformerDecoder(model, **export_config)


def get_lm(model, export_config):
    if isinstance(model, espnetSequentialRNNLM):
        return SequentialRNNLM(model, **export_config)
    elif isinstance(model, espnetTransformerLM):
        return TransformerLM(model, **export_config)


def get_frontend_models(model, export_config):
    if isinstance(model, espnetS3PRLModel):
        return S3PRLModel(model, **export_config)
    else:
        return None
    
    <|MERGE_RESOLUTION|>--- conflicted
+++ resolved
@@ -37,13 +37,9 @@
 
 def get_encoder(model, frontend, preencoder, export_config):
     if isinstance(model, espnetRNNEncoder) or isinstance(model, espnetVGGRNNEncoder):
-<<<<<<< HEAD
-        return RNNEncoder(model, preencoder, **export_config)
-=======
         return RNNEncoder(model, frontend, preencoder, **export_config)
->>>>>>> eb93c762
     elif isinstance(model, espnetContextualTransformer) or isinstance(model, espnetContextualConformer):
-        return ContextualBlockXformerEncoder(model, preencoder, **export_config)
+        return ContextualBlockXformerEncoder(model, **export_config)
     elif isinstance(model, espnetTransformerEncoder):
         return TransformerEncoder(model, frontend, preencoder, **export_config)
     elif isinstance(model, espnetConformerEncoder):
