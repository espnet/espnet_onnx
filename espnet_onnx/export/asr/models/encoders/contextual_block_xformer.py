import os
from typing import Optional, Tuple

import torch
import torch.nn as nn
from espnet.nets.pytorch_backend.transformer.attention import \
    MultiHeadedAttention
from espnet.nets.pytorch_backend.transformer.subsampling_without_posenc import \
    Conv2dSubsamplingWOPosEnc

from espnet_onnx.export.asr.get_config import (get_frontend_config,
                                               get_norm_config)
from espnet_onnx.export.asr.models.multihead_att import \
    OnnxMultiHeadedAttention
from espnet_onnx.utils.abs_model import AbsExportModel


class ContextualBlockXformerEncoder(nn.Module, AbsExportModel):
    """Contextual Block Conformer encoder module."""

    def __init__(self, model, feats_dim=80, **kwargs):
        super().__init__()
        self.model = model
        self.model_name = "xformer_encoder"
        self._output_size = model._output_size
        self.pos_enc = model.pos_enc

        self.embed = model.embed
        self.subsample = model.subsample

        self.normalize_before = model.normalize_before
        self.encoders = model.encoders
        # Disable replacing the attention.
        # We need to replace attention module or change the attention_op in onnxruntime.
        # for i, d in enumerate(self.encoders):
        #     # d is EncoderLayer
        #     if isinstance(d.self_attn, MultiHeadedAttention):
        #         d.self_attn = OnnxMultiHeadedAttention(d.self_attn)

        if self.normalize_before:
            self.after_norm = model.after_norm

        # for block processing
        self.block_size = model.block_size
        self.hop_size = model.hop_size
        self.look_ahead = model.look_ahead
        self.init_average = model.init_average
        self.ctx_pos_enc = model.ctx_pos_enc
        self.overlap_size = self.block_size - self.hop_size
        self.offset = self.block_size - self.look_ahead - self.hop_size
        self.xscale = model.pos_enc.xscale
        self.overlap_size = self.block_size - self.hop_size
        self.offset_selector = torch.LongTensor([self.offset, 0])

        # for export configuration
        self.feats_dim = feats_dim

    def output_size(self) -> int:
        return self._output_size

    def forward(
        self,
        xs_pad: torch.Tensor,
        mask: torch.Tensor,
        buffer_before_downsampling: torch.Tensor,
        buffer_after_downsampling: torch.Tensor,
        prev_addin: torch.Tensor,
        pos_enc_xs: torch.Tensor,
        pos_enc_addin: torch.Tensor,
        past_encoder_ctx: torch.Tensor,
        is_first: torch.Tensor,
    ) -> Tuple[torch.Tensor, torch.Tensor, Optional[torch.Tensor]]:
        """
        The sum of the length xs_pad:L_1 and of buffer_before_downsampling: L_2
        should be the multiple of subsample.
        L_1 + L_2 = alpha * self.subsample

        Args:
            xs_pad: (1, hop_size*subsample, D)
            buffer_after_downsampling: (1, overlap_size=block_size-hop_size, D)
            indicies: torch.Tensor. [offset, 0 or subsample * 2, 0 or block_size-hop_size, 0 or 1]
            mask: zeros(1, 1, self.block_size + 2, self.block_size + 2)
            pos_enc_xs: (B, L, D) L = block_size
            is_first: torch.Tensor. 1 for the first frame, 0 for the second and later frame.
        """
        # compute preencoder
        # remove before_downsampling if first iteration
        xs_pad = torch.cat([buffer_before_downsampling, xs_pad], dim=1)
        xs_pad = xs_pad[
            :, buffer_before_downsampling.size(1) * is_first[0] :
        ]  # (B, L, overlap)

        n_samples = xs_pad.size(1) // self.subsample - 1
        n_res_samples = xs_pad.size(1) % self.subsample + self.subsample * 2
        buffer_before_downsampling = xs_pad[:, -n_res_samples:]  # (B, L, overlap)
        xs_pad = xs_pad[:, : n_samples * self.subsample]  # (B, L, overlap)

        xs_pad = self.compute_embed(xs_pad)
        xs_pad = torch.cat([buffer_after_downsampling, xs_pad], dim=1)

        # remove after_downsampling if first iteration
        xs_pad = xs_pad[
            :, buffer_after_downsampling.size(1) * is_first[0] :
        ]  # (B, L, overlap)

        block_num = max(0, xs_pad.size(1) - self.overlap_size) // self.hop_size
        res_frame_num = xs_pad.size(1) - self.hop_size * block_num - 1
        buffer_after_downsampling = xs_pad[:, -res_frame_num:]
        xs_pad = xs_pad[:, : block_num * self.hop_size + self.overlap_size]

        if self.init_average:
            addin = xs_pad.mean(1, keepdim=True)
        else:
            addin = xs_pad.max(1, keepdim=True)

        if self.ctx_pos_enc:
            addin = addin * self.xscale + pos_enc_addin

        prev_addin = torch.cat([prev_addin, addin], dim=1)[:, is_first[0]].unsqueeze(1)

        xs_pad = xs_pad * self.xscale + pos_enc_xs[:, : xs_pad.size(1)]

        xs_chunk = torch.zeros(xs_pad.size(0), self.block_size, xs_pad.size(2))
<<<<<<< HEAD
        xs_chunk[:, : xs_pad.size(1)] = xs_pad
=======
        xs_chunk[:, :xs_pad.size(1)] = xs_pad
>>>>>>> 735b7133

        ys_chunk = torch.cat([prev_addin, xs_chunk, addin], dim=1).unsqueeze(1)

        next_encoder_ctx = past_encoder_ctx * 0

        for i, layer in enumerate(self.encoders):
            ys_chunk, _, _, past_encoder_ctx, next_encoder_ctx_tmp, _, _ = layer(
                ys_chunk, mask, True, past_encoder_ctx
            )
            tmp_array = torch.cat(
                [
                    past_encoder_ctx[:, i, :].unsqueeze(1),
                    ys_chunk[:, 0, -1, :].unsqueeze(1),
                ],
                dim=1,
            )
            # indicies[4] is 1 if first iteration, 0 in second or later iterations
            ys_chunk[:, 0, 0, :] = tmp_array[:, is_first[0], :]
            next_encoder_ctx[:, i] = next_encoder_ctx_tmp[:, i]

        # remove addin
        ys_chunk = ys_chunk.squeeze(1)[:, 1:-1]
        ys_pad = ys_chunk[
            :, self.offset_selector[is_first[0]] : self.block_size - self.look_ahead
        ]

        if self.normalize_before:
            ys_pad = self.after_norm(ys_pad)

        return (
            ys_pad,
            buffer_before_downsampling,
            buffer_after_downsampling,
            addin,
            next_encoder_ctx,
        )

    def compute_embed(self, xs_pad):
        if isinstance(self.embed, Conv2dSubsamplingWOPosEnc):
            xs_pad, _ = self.embed(xs_pad, None)
        elif self.embed is not None:
            xs_pad = self.embed(xs_pad)
        return xs_pad

    def get_output_size(self):
        return self._output_size

    def get_dummy_inputs(self):
        n_feats = self.feats_dim
        # xs_pad = torch.randn(1, self.hop_size * self.subsample, n_feats)
        xs_pad = torch.randn(1, (self.block_size + 2) * self.subsample, n_feats)
        mask = torch.ones(1, 1, self.block_size + 2, self.block_size + 2)
        o = self.compute_embed(xs_pad)
        buffer_before_downsampling = torch.randn(1, self.subsample * 2, n_feats)
        buffer_after_downsampling = torch.randn(1, self.overlap_size, o.shape[-1])
        prev_addin = torch.randn(1, 1, o.shape[-1])
        pos_enc_xs = torch.randn(1, self.block_size, o.shape[-1])
        pos_enc_addin = torch.randn(1, 1, o.shape[-1])
        past_encoder_ctx = torch.randn(1, len(self.encoders), self.encoders[0].size)
        is_first = torch.LongTensor([1])
        return (
            xs_pad,
            mask,
            buffer_before_downsampling,
            buffer_after_downsampling,
            prev_addin,
            pos_enc_xs,
            pos_enc_addin,
            past_encoder_ctx,
            is_first,
        )

    def get_input_names(self):
        return [
            "xs_pad",
            "mask",
            "buffer_before_downsampling",
            "buffer_after_downsampling",
            "prev_addin",
            "pos_enc_xs",
            "pos_enc_addin",
            "past_encoder_ctx",
            "is_first",
        ]

    def get_output_names(self):
        return [
            "ys_pad",
            "next_buffer_before_downsampling",
            "next_buffer_after_downsampling",
            "next_addin",
            "next_encoder_ctx",
        ]

    def get_dynamic_axes(self):
        return {
            "xs_pad": {1: "xs_pad_length"},
            "mask": {2: "block_height", 3: "block_width"},
            "buffer_before_downsampling": {1: "bbd_length"},
            "buffer_after_downsampling": {1: "bad_length"},
            "pos_enc_xs": {1: "pex_length"},
            "ys_pad": {1: "ys_pad_length"},
            "next_buffer_before_downsampling": {1: "nbbd_length"},
            "next_buffer_after_downsampling": {1: "nbad_length"},
        }

    def get_model_config(self, asr_model=None, path=None):
        ret = {}
        ret.update(
            enc_type="ContextualXformerEncoder",
            model_path=os.path.join(path, f"{self.model_name}.onnx"),
            frontend=get_frontend_config(asr_model.frontend),
            do_normalize=asr_model.normalize is not None,
            do_postencoder=asr_model.postencoder is not None,
        )
        if ret["do_normalize"]:
            ret.update(normalize=get_norm_config(asr_model.normalize, path))
        # streaming config
        ret.update(
            pe_path=str(path.parent / "pe.npy"),
            n_layers=len(asr_model.encoder.encoders),
            subsample=self.subsample,
        )
        # Currently preencoder, postencoder is not supported.
        # if ret['do_postencoder']:
        #     ret.update(postencoder=get_postenc_config(self.model.postencoder))
        return ret<|MERGE_RESOLUTION|>--- conflicted
+++ resolved
@@ -121,12 +121,8 @@
         xs_pad = xs_pad * self.xscale + pos_enc_xs[:, : xs_pad.size(1)]
 
         xs_chunk = torch.zeros(xs_pad.size(0), self.block_size, xs_pad.size(2))
-<<<<<<< HEAD
         xs_chunk[:, : xs_pad.size(1)] = xs_pad
-=======
-        xs_chunk[:, :xs_pad.size(1)] = xs_pad
->>>>>>> 735b7133
-
+        
         ys_chunk = torch.cat([prev_addin, xs_chunk, addin], dim=1).unsqueeze(1)
 
         next_encoder_ctx = past_encoder_ctx * 0
