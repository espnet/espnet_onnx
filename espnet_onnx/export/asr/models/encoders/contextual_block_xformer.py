--- conflicted
+++ resolved
@@ -33,7 +33,6 @@
     def __init__(
         self,
         model,
-        preencoder=None,
         feats_dim=80,
         **kwargs
     ):
@@ -68,13 +67,7 @@
     
         # for export configuration
         self.feats_dim = feats_dim
-<<<<<<< HEAD
-        if preencoder is not None:
-            self.preencoder = preencoder
-
-=======
         
->>>>>>> eb93c762
     def output_size(self) -> int:
         return self._output_size
 
@@ -103,12 +96,6 @@
             pos_enc_xs: (B, L, D) L = block_size
         """
         # compute preencoder
-<<<<<<< HEAD
-        if self.preencoder is not None:
-            xs_pad, _ = self.preencoder(feats, torch.Tensor([self.hop_size*self.subsample+1]))
-            
-=======
->>>>>>> eb93c762
         xs_pad = torch.cat([buffer_before_downsampling, xs_pad], dim=1)
         buffer_before_downsampling = xs_pad[:, -self.subsample:] # (B, L, overlap)
         xs_pad = self.compute_embed(xs_pad)
