--- conflicted
+++ resolved
@@ -34,11 +34,7 @@
         self,
         model,
         frontend,
-<<<<<<< HEAD
         preencoder=None,
-=======
-        preencoder,
->>>>>>> eb93c762
         max_seq_len=512,
         feats_dim=80, 
         ctc=None, 
@@ -70,13 +66,7 @@
             assert ctc is not None, 'You have to specify "ctc" in export_config to use interctc'
             self.ctc = ctc
         self.get_frontend(kwargs)
-<<<<<<< HEAD
-        self.preencoder = None
-        if preencoder is not None:
-            self.preencoder = preencoder
-=======
         self.preencoder = preencoder
->>>>>>> eb93c762
         
     def get_frontend(self, kwargs):
         from espnet_onnx.export.asr.models import get_frontend_models
