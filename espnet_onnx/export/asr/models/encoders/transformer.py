--- conflicted
+++ resolved
@@ -32,11 +32,7 @@
         self,
         model,
         frontend,
-<<<<<<< HEAD
         preencoder=None,
-=======
-        preencoder,
->>>>>>> eb93c762
         max_seq_len=512,
         feats_dim=80, 
         **kwargs
@@ -58,14 +54,7 @@
         self.num_heads = model.encoders[0].self_attn.h
         self.hidden_size = model.encoders[0].self_attn.linear_out.out_features
         self.get_frontend(kwargs)
-<<<<<<< HEAD
-        self.preencoder = None
-        if preencoder is not None:
-            self.preencoder = preencoder
-        
-=======
         self.preencoder = preencoder
->>>>>>> eb93c762
     
     def get_frontend(self, kwargs):
         from espnet_onnx.export.asr.models import get_frontend_models
