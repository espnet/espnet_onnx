--- conflicted
+++ resolved
@@ -49,16 +49,12 @@
             cache_dir = Path.home() / ".cache" / "espnet_onnx"
 
         self.cache_dir = Path(cache_dir)
-<<<<<<< HEAD
-        self.export_options = dict()
-=======
         self.export_config = dict(
             use_gpu=False,
             only_onnxruntime=False,
             float16=False,
             use_ort_for_espnet=False,
         )
->>>>>>> a2921fc2
 
     def export(
         self,
@@ -190,20 +186,11 @@
         d = ModelDownloader(cache_dir)
         model_config = d.unpack_local_file(path)
         model = Speech2Text(**model_config)
-<<<<<<< HEAD
-        self.export(model, tag_name, quantize)
-    
-    def set_options(self, key, value):
-        if key in self.export_options.keys():
-            raise ValueError(f'Key {key} is already set into export option.')
-        self.export_options[key] = value
-=======
         self.export(model, tag_name, quantize, optimize)
     
     def set_export_config(self, **kwargs):
         for k, v in kwargs.items():
             self.export_config[k] = v
->>>>>>> a2921fc2
 
     def _create_config(self, model, path):
         ret = {}
@@ -254,8 +241,7 @@
     def _export_encoder(self, model, path, verbose):
         if verbose:
             logging.info(f'Encoder model is saved in {file_name}')
-<<<<<<< HEAD
-        self._export_model(model, file_name, verbose)
+        self._export_model(model, verbose, path)
     
     def _export_frontend(self, model, frontend, models, path, verbose):
         if model.frontend.apply_stft:
@@ -277,9 +263,6 @@
             # export AttentionReference
             file_name = os.path.join(path, 'beamformer_att_ref.onnx')
             self._export_model(frontend['beamformer']['AttentionReference'], file_name, verbose, feat_dim)
-=======
-        self._export_model(model, verbose, path)
->>>>>>> a2921fc2
 
     def _export_decoder(self, model, enc_size, path, verbose):
         if verbose:
